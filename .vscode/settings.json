--- conflicted
+++ resolved
@@ -2,8 +2,4 @@
     "python.formatting.provider": "yapf",
     "editor.formatOnSave": true,
     "python.venvPath": "${workspaceFolder}/venv/",
-<<<<<<< HEAD
-=======
-    "python.pythonPath": "venv/3.7/bin/python3.7",
->>>>>>> e0441db5
 }